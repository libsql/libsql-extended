--- conflicted
+++ resolved
@@ -1,6 +1,5 @@
-<<<<<<< HEAD
 use crate::read::BatchReader;
-use crate::wal::{WalFileReader, WalHeader};
+use crate::wal::WalFileReader;
 use crate::write::BatchWriter;
 use anyhow::anyhow;
 use arc_swap::ArcSwap;
@@ -11,15 +10,6 @@
 use aws_sdk_s3::primitives::ByteStream;
 use aws_sdk_s3::Client;
 use bytes::{Buf, Bytes, BytesMut};
-=======
-use aws_sdk_s3::error::SdkError;
-use aws_sdk_s3::operation::get_object::builders::GetObjectFluentBuilder;
-use aws_sdk_s3::operation::list_objects::builders::ListObjectsFluentBuilder;
-use aws_sdk_s3::primitives::ByteStream;
-use aws_sdk_s3::Client;
-use bytes::{Bytes, BytesMut};
-use std::cmp::Ordering;
->>>>>>> cfe9bf13
 use std::collections::BTreeMap;
 use std::io::SeekFrom;
 use std::ops::{Deref, Range};
@@ -78,7 +68,6 @@
     pub verify_crc: bool,
     pub use_compression: bool,
     pub aws_endpoint: Option<String>,
-<<<<<<< HEAD
     pub db_id: Option<String>,
     pub bucket_name: String,
     pub max_frames_per_batch: usize,
@@ -109,31 +98,6 @@
 
     pub async fn new<S: Into<String>>(db_path: S) -> Result<Self> {
         Self::create(db_path, Options::default()).await
-=======
-    pub bucket_name: String,
-}
-
-impl Default for Options {
-    fn default() -> Self {
-        let aws_endpoint = std::env::var("LIBSQL_BOTTOMLESS_ENDPOINT").ok();
-        let bucket_name =
-            std::env::var("LIBSQL_BOTTOMLESS_BUCKET").unwrap_or_else(|_| "bottomless".to_string());
-        Options {
-            create_bucket_if_not_exists: false,
-            verify_crc: true,
-            use_compression: false,
-            aws_endpoint,
-            bucket_name,
-        }
-    }
-}
-
-impl Replicator {
-    pub const UNSET_PAGE_SIZE: usize = usize::MAX;
-
-    pub async fn new() -> Result<Self> {
-        Self::create(Options::default()).await
->>>>>>> cfe9bf13
     }
 
     pub async fn create<S: Into<String>>(db_path: S, options: Options) -> Result<Self> {
@@ -146,13 +110,8 @@
             .force_path_style(true)
             .build();
         let client = Client::from_conf(conf);
-<<<<<<< HEAD
         let generation = Arc::new(ArcSwap::new(Arc::new(Self::generate_generation())));
         tracing::debug!("Generation {}", generation.load());
-=======
-        let generation = Self::generate_generation();
-        tracing::debug!("Generation {}", generation);
->>>>>>> cfe9bf13
 
         match client.head_bucket().bucket(&bucket).send().await {
             Ok(_) => tracing::info!("Bucket {} exists and is accessible", bucket),
@@ -371,37 +330,7 @@
             tracing::trace!("Triggering flush for frames {}..{}", last_sent, last_known);
             self.request_flush();
         }
-<<<<<<< HEAD
-    }
-=======
-        tracing::trace!("Flushing {} frames", self.write_buffer.len());
-        self.commits_in_current_generation += 1;
-        let mut tasks = vec![];
-        // FIXME: instead of batches processed in bursts, better to allow X concurrent tasks with a semaphore
-        const CONCURRENCY: usize = 64;
-        let last_frame_in_transaction_crc = self.write_buffer.iter().last().unwrap().1.crc;
-        let write_buffer = std::mem::take(&mut self.write_buffer);
-        for (frame, Frame { pgno, bytes, crc }) in write_buffer.into_iter() {
-            let data = bytes;
-            if data.len() != self.page_size {
-                tracing::warn!("Unexpected truncated page of size {}", data.len())
-            }
-
-            let key = format!(
-                "{}-{}/{:012}-{:012}-{:016x}",
-                self.db_name, self.generation, frame, pgno, crc
-            );
-
-            let body = if self.use_compression {
-                let mut compressor = async_compression::tokio::bufread::GzipEncoder::new(&data[..]);
-                let mut compressed: Vec<u8> = Vec::with_capacity(self.page_size);
-                tokio::io::copy(&mut compressor, &mut compressed).await?;
-                tracing::trace!("Flushing {} (compressed size: {})", key, compressed.len());
-                ByteStream::from(compressed)
-            } else {
-                ByteStream::from(data.freeze())
-            };
->>>>>>> cfe9bf13
+    }
 
     pub fn request_flush(&self) {
         let _ = self.flush_trigger.send(());
@@ -575,7 +504,6 @@
 
     // Tries to fetch the remote database change counter from given generation
     pub async fn get_remote_change_counter(&self, generation: &uuid::Uuid) -> Result<[u8; 4]> {
-        use bytes::Buf;
         let mut remote_change_counter = [0u8; 4];
         if let Ok(response) = self
             .get_object(format!("{}-{}/.changecounter", self.db_name, generation))
