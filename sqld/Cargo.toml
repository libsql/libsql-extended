[package]
name = "sqld"
version = "0.15.0"
edition = "2021"
default-run = "sqld"

[dependencies]
anyhow = "1.0.66"
async-lock = "2.6.0"
async-trait = "0.1.58"
axum = "0.6.18"
base64 = "0.21.0"
bincode = "1.3.3"
bottomless = { version = "0", path = "../bottomless", features = ["libsql_linked_statically"], optional = true }
bytemuck = { version = "1.13.0", features = ["derive"] }
bytes = { version = "1.2.1", features = ["serde"] }
bytesize = "1.2.0"
clap = { version = "4.0.23", features = [ "derive", "env", "string" ] }
console-subscriber = { version = "0.1.9", optional = true }
crc = "3.0.0"
crossbeam = "0.8.2"
enclose = "1.1"
fallible-iterator = "0.2.0"
futures = "0.3.25"
hmac = "0.12"
hyper = { version = "0.14.23", features = ["http2"] }
hyper-tungstenite = "0.10"
itertools = "0.10.5"
jsonwebtoken = "8.2.0"
memmap = "0.7.0"
mimalloc = { version = "0.1.36", default-features = false }
nix = { version = "0.26.2", features = ["fs"] }
once_cell = "1.17.0"
parking_lot = "0.12.1"
priority-queue = "1.3"
prost = "0.11.3"
rand = "0.8"
regex = "1.7.0"
reqwest = { version = "0.11.16", features = ["json", "rustls-tls"], default-features = false }
rusqlite = { workspace = true }
serde = { version = "1.0.149", features = ["derive", "rc"] }
serde_json = { version = "1.0.91", features = ["preserve_order"] }
sha2 = "0.10"
sha256 = "1.1.3"
sqld-libsql-bindings = { version = "0", path = "../sqld-libsql-bindings" }
sqlite3-parser = { version = "0.8.0", default-features = false, features = [ "YYNOERRORRECOVERY" ] }
tempfile = "3.3.0"
thiserror = "1.0.38"
tokio = { version = "1.22.2", features = ["rt-multi-thread", "net", "io-std", "io-util", "time", "macros", "sync", "fs", "signal"] }
tokio-stream = "0.1.11"
tokio-tungstenite = "0.19"
tonic = { version = "0.8.3", features = ["tls"] }
tower = { version = "0.4.13", features = ["make"] }
tower-http = { version = "0.3.5", features = ["compression-full", "cors", "trace"] }
tracing = "0.1.37"
tracing-subscriber = { version = "0.3.16", features = ["env-filter"] }
uuid = { version = "1.3", features = ["v4", "serde"] }

[dev-dependencies]
proptest = "1.0.0"
rand = "0.8.5"
tempfile = "3.3.0"
insta = { version = "1.26.0", features = ["json"] }
arbitrary = { version = "1.3.0", features = ["derive_arbitrary"] }
libsql-client = { version = "0.6.5", default-features = false, features = ["reqwest_backend"] }
url = "2.3"
<<<<<<< HEAD
env_logger = "0.10"
=======
tracing-test = "0.2"
>>>>>>> cfe9bf13
aws-config = "0.55"
aws-sdk-s3 = "0.28"

[build-dependencies]
prost-build = "0.11.4"
tonic-build = "0.8.4"
vergen = { version = "8", features = ["build", "git", "gitcl"] }

[features]
unix-excl-vfs = ["sqld-libsql-bindings/unix-excl-vfs"]
bottomless = ["dep:bottomless"]
debug-tools = ["console-subscriber", "rusqlite/trace", "tokio/tracing"]<|MERGE_RESOLUTION|>--- conflicted
+++ resolved
@@ -64,11 +64,7 @@
 arbitrary = { version = "1.3.0", features = ["derive_arbitrary"] }
 libsql-client = { version = "0.6.5", default-features = false, features = ["reqwest_backend"] }
 url = "2.3"
-<<<<<<< HEAD
 env_logger = "0.10"
-=======
-tracing-test = "0.2"
->>>>>>> cfe9bf13
 aws-config = "0.55"
 aws-sdk-s3 = "0.28"
 
