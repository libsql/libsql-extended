--- conflicted
+++ resolved
@@ -160,13 +160,7 @@
             _ => return error.into(),
         }
 
-<<<<<<< HEAD
         (self.reset)(ResetOp::Reset(self.namespace.clone()));
-=======
-        if let Err(e) = (self.reset)(ResetOp::Reset(self.namespace.clone())).await {
-            tracing::error!("failed to reset namespace {}: {e}", self.namespace);
-        }
->>>>>>> aa34e6ef
 
         error.into()
     }
@@ -203,16 +197,9 @@
                     if e.code() == Code::FailedPrecondition
                         && e.message() == NAMESPACE_DOESNT_EXIST =>
                 {
-<<<<<<< HEAD
-                    tracing::info!(
-                        "namespace `{}` doesn't exist, cleaning...",
-                        std::str::from_utf8(&self.namespace).unwrap_or_default()
-                    );
+                    tracing::info!("namespace `{}` doesn't exist, cleaning...", self.namespace);
                     (self.reset)(ResetOp::Destroy(self.namespace.clone()));
-=======
-                    tracing::info!("namespace `{}` doesn't exist, cleaning...", self.namespace);
-                    (self.reset)(ResetOp::Destroy(self.namespace.clone())).await?;
->>>>>>> aa34e6ef
+
                     return Err(crate::error::Error::NamespaceDoesntExist(
                         self.namespace.to_string(),
                     ));
