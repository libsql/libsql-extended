use std::net::{IpAddr, Ipv4Addr, SocketAddr};
use std::path::{Path, PathBuf};
use std::process::Command;
use std::sync::mpsc::RecvTimeoutError;
use std::sync::Arc;
use std::time::Duration;

use anyhow::Context as AnyhowContext;
use enclose::enclose;
use futures::never::Never;
use libsql::wal_hook::TRANSPARENT_METHODS;
use once_cell::sync::Lazy;
use rpc::run_rpc_server;
use tokio::sync::{mpsc, Notify};
use tokio::task::JoinSet;
use tonic::transport::Channel;
use utils::services::idle_shutdown::IdleShutdownLayer;

use self::database::config::DatabaseConfigStore;
use self::database::dump::loader::DumpLoader;
use self::database::factory::DbFactory;
use self::database::libsql::{open_db, LibSqlDbFactory};
use self::database::write_proxy::WriteProxyDbFactory;
use self::database::Database;
use self::replication::primary::logger::{ReplicationLoggerHookCtx, REPLICATION_METHODS};
use self::replication::{ReplicationLogger, SnapshotCallback};
use crate::auth::Auth;
use crate::error::Error;
use crate::replication::replica::Replicator;
use crate::stats::Stats;

use sha256::try_digest;

pub use sqld_libsql_bindings as libsql;

mod admin_api;
mod auth;
pub mod database;
mod error;
mod heartbeat;
mod hrana;
mod http;
mod query;
mod query_analysis;
mod query_result_builder;
mod replication;
pub mod rpc;
mod stats;
#[cfg(test)]
mod test;
mod utils;
pub mod version;

const MAX_CONCCURENT_DBS: usize = 128;
const DB_CREATE_TIMEOUT: Duration = Duration::from_secs(1);

#[derive(clap::ValueEnum, Clone, Debug, PartialEq)]
pub enum Backend {
    Libsql,
}

type Result<T, E = Error> = std::result::Result<T, E>;

/// Trigger a hard database reset. This cause the database to be wiped, freshly restarted
/// This is used for replicas that are left in an unrecoverabe state and should restart from a
/// fresh state.
///
/// /!\ use with caution.
pub(crate) static HARD_RESET: Lazy<Arc<Notify>> = Lazy::new(|| Arc::new(Notify::new()));

#[derive(Debug, Clone)]
pub struct Config {
    pub db_path: PathBuf,
    pub extensions_path: Option<PathBuf>,
    pub http_addr: Option<SocketAddr>,
    pub enable_http_console: bool,
    pub http_auth: Option<String>,
    pub http_self_url: Option<String>,
    pub hrana_addr: Option<SocketAddr>,
    pub admin_addr: Option<SocketAddr>,
    pub auth_jwt_key: Option<String>,
    pub backend: Backend,
    pub writer_rpc_addr: Option<String>,
    pub writer_rpc_tls: bool,
    pub writer_rpc_cert: Option<PathBuf>,
    pub writer_rpc_key: Option<PathBuf>,
    pub writer_rpc_ca_cert: Option<PathBuf>,
    pub rpc_server_addr: Option<SocketAddr>,
    pub rpc_server_tls: bool,
    pub rpc_server_cert: Option<PathBuf>,
    pub rpc_server_key: Option<PathBuf>,
    pub rpc_server_ca_cert: Option<PathBuf>,
    pub bottomless_replication: Option<bottomless::replicator::Options>,
    pub idle_shutdown_timeout: Option<Duration>,
    pub load_from_dump: Option<PathBuf>,
    pub max_log_size: u64,
    pub max_log_duration: Option<f32>,
    pub heartbeat_url: Option<String>,
    pub heartbeat_auth: Option<String>,
    pub heartbeat_period: Duration,
    pub soft_heap_limit_mb: Option<usize>,
    pub hard_heap_limit_mb: Option<usize>,
    pub allow_replica_overwrite: bool,
    pub max_response_size: u64,
    pub snapshot_exec: Option<String>,
}

impl Default for Config {
    fn default() -> Self {
        Config {
            db_path: "data.sqld".into(),
            extensions_path: None,
            http_addr: Some(SocketAddr::new(IpAddr::V4(Ipv4Addr::LOCALHOST), 8080)),
            enable_http_console: false,
            http_auth: None,
            http_self_url: None,
            hrana_addr: None,
            admin_addr: None,
            auth_jwt_key: None,
            backend: Backend::Libsql,
            writer_rpc_addr: None,
            writer_rpc_tls: false,
            writer_rpc_cert: None,
            writer_rpc_key: None,
            writer_rpc_ca_cert: None,
            rpc_server_addr: None,
            rpc_server_tls: false,
            rpc_server_cert: None,
            rpc_server_key: None,
            rpc_server_ca_cert: None,
            bottomless_replication: None,
            idle_shutdown_timeout: None,
            load_from_dump: None,
            max_log_size: 200,
            max_log_duration: None,
            heartbeat_url: None,
            heartbeat_auth: None,
            heartbeat_period: Duration::from_secs(30),
            soft_heap_limit_mb: None,
            hard_heap_limit_mb: None,
            allow_replica_overwrite: false,
            max_response_size: 10 * 1024 * 1024, // 10MiB
            snapshot_exec: None,
        }
    }
}

async fn run_service<D: Database>(
    db_factory: Arc<dyn DbFactory<Db = D>>,
    config: &Config,
    join_set: &mut JoinSet<anyhow::Result<()>>,
    idle_shutdown_layer: Option<IdleShutdownLayer>,
    stats: Stats,
    db_config_store: Arc<DatabaseConfigStore>,
) -> anyhow::Result<()> {
    let auth = get_auth(config)?;

    let (hrana_accept_tx, hrana_accept_rx) = mpsc::channel(8);
    let (hrana_upgrade_tx, hrana_upgrade_rx) = mpsc::channel(8);

    if config.http_addr.is_some() || config.hrana_addr.is_some() {
        let db_factory = db_factory.clone();
        let auth = auth.clone();
        let idle_kicker = idle_shutdown_layer.clone().map(|isl| isl.into_kicker());
        join_set.spawn(async move {
            hrana::ws::serve(
                db_factory,
                auth,
                idle_kicker,
                hrana_accept_rx,
                hrana_upgrade_rx,
            )
            .await
            .context("Hrana server failed")
        });
    }

    if let Some(addr) = config.http_addr {
        let hrana_http_srv = Arc::new(hrana::http::Server::new(
            db_factory.clone(),
            config.http_self_url.clone(),
        ));
        join_set.spawn(http::run_http(
            addr,
            auth,
            db_factory,
            hrana_upgrade_tx,
            hrana_http_srv.clone(),
            config.enable_http_console,
            idle_shutdown_layer,
            stats.clone(),
        ));
        join_set.spawn(async move {
            hrana_http_srv.run_expire().await;
            Ok(())
        });
    }

    if let Some(addr) = config.hrana_addr {
        join_set.spawn(async move {
            hrana::ws::listen(addr, hrana_accept_tx)
                .await
                .context("Hrana listener failed")
        });
    }

    if let Some(addr) = config.admin_addr {
        join_set.spawn(admin_api::run_admin_api(addr, db_config_store));
    }

    match &config.heartbeat_url {
        Some(heartbeat_url) => {
            let heartbeat_period = config.heartbeat_period;
            tracing::info!(
                "Server sending heartbeat to URL {} every {:?}",
                heartbeat_url,
                heartbeat_period,
            );
            let heartbeat_url = heartbeat_url.clone();
            let heartbeat_auth = config.heartbeat_auth.clone();
            join_set.spawn(async move {
                heartbeat::server_heartbeat(
                    heartbeat_url,
                    heartbeat_auth,
                    heartbeat_period,
                    stats.clone(),
                )
                .await;
                Ok(())
            });
        }
        None => {
            tracing::warn!("No server heartbeat configured")
        }
    }

    Ok(())
}

fn get_auth(config: &Config) -> anyhow::Result<Arc<Auth>> {
    let mut auth = Auth::default();

    if let Some(arg) = config.http_auth.as_deref() {
        if let Some(param) = auth::parse_http_basic_auth_arg(arg)? {
            auth.http_basic = Some(param);
            tracing::info!("Using legacy HTTP basic authentication");
        }
    }

    if let Some(jwt_key) = config.auth_jwt_key.as_deref() {
        let jwt_key = auth::parse_jwt_key(jwt_key).context("Could not parse JWT decoding key")?;
        auth.jwt_key = Some(jwt_key);
        tracing::info!("Using JWT-based authentication");
    }

    auth.disabled = auth.http_basic.is_none() && auth.jwt_key.is_none();
    if auth.disabled {
        tracing::warn!("No authentication specified, the server will not require authentication")
    }

    Ok(Arc::new(auth))
}

/// nukes current DB and start anew
async fn hard_reset(
    config: &Config,
    mut join_set: JoinSet<anyhow::Result<()>>,
) -> anyhow::Result<()> {
    tracing::error!("received hard-reset command: reseting replica.");

    tracing::info!("Shutting down all services...");
    join_set.shutdown().await;
    tracing::info!("All services have been shut down.");

    let db_path = &config.db_path;
    tokio::fs::remove_dir_all(db_path).await?;

    Ok(())
}

fn configure_rpc(config: &Config) -> anyhow::Result<(Channel, tonic::transport::Uri)> {
    let mut endpoint = Channel::from_shared(config.writer_rpc_addr.clone().unwrap())?;
    if config.writer_rpc_tls {
        let cert_pem = std::fs::read_to_string(config.writer_rpc_cert.clone().unwrap())?;
        let key_pem = std::fs::read_to_string(config.writer_rpc_key.clone().unwrap())?;
        let identity = tonic::transport::Identity::from_pem(cert_pem, key_pem);

        let ca_cert_pem = std::fs::read_to_string(config.writer_rpc_ca_cert.clone().unwrap())?;
        let ca_cert = tonic::transport::Certificate::from_pem(ca_cert_pem);

        let tls_config = tonic::transport::ClientTlsConfig::new()
            .identity(identity)
            .ca_certificate(ca_cert)
            .domain_name("sqld");
        endpoint = endpoint.tls_config(tls_config)?;
    }

    let channel = endpoint.connect_lazy();
    let uri = tonic::transport::Uri::from_maybe_shared(config.writer_rpc_addr.clone().unwrap())?;

    Ok((channel, uri))
}

async fn start_replica(
    config: &Config,
    join_set: &mut JoinSet<anyhow::Result<()>>,
    idle_shutdown_layer: Option<IdleShutdownLayer>,
    stats: Stats,
    db_config_store: Arc<DatabaseConfigStore>,
) -> anyhow::Result<()> {
    let (channel, uri) = configure_rpc(config)?;
    let replicator = Replicator::new(
        config.db_path.clone(),
        channel.clone(),
        uri.clone(),
        config.allow_replica_overwrite,
    )?;
    let applied_frame_no_receiver = replicator.current_frame_no_notifier.clone();

    join_set.spawn(replicator.run());

    let valid_extensions = validate_extensions(config.extensions_path.clone())?;

    let factory = WriteProxyDbFactory::new(
        config.db_path.clone(),
        valid_extensions,
        channel,
        uri,
        stats.clone(),
        db_config_store.clone(),
        applied_frame_no_receiver,
        config.max_response_size,
    )
    .throttled(MAX_CONCCURENT_DBS, Some(DB_CREATE_TIMEOUT));

    run_service(
        Arc::new(factory),
        config,
        join_set,
        idle_shutdown_layer,
        stats,
        db_config_store,
    )
    .await?;

    Ok(())
}

fn check_fresh_db(path: &Path) -> bool {
    !path.join("wallog").exists()
}

fn validate_extensions(extensions_path: Option<PathBuf>) -> anyhow::Result<Vec<PathBuf>> {
    let mut valid_extensions = vec![];
    if let Some(ext_dir) = extensions_path {
        let extensions_list = ext_dir.join("trusted.lst");

        let file_contents = std::fs::read_to_string(&extensions_list)
            .with_context(|| format!("can't read {}", &extensions_list.display()))?;

        let extensions = file_contents.lines().filter(|c| !c.is_empty());

        for line in extensions {
            let mut ext_info = line.trim().split_ascii_whitespace();

            let ext_sha = ext_info.next().ok_or_else(|| {
                anyhow::anyhow!("invalid line on {}: {}", &extensions_list.display(), line)
            })?;
            let ext_fname = ext_info.next().ok_or_else(|| {
                anyhow::anyhow!("invalid line on {}: {}", &extensions_list.display(), line)
            })?;

            anyhow::ensure!(
                ext_info.next().is_none(),
                "extension list seem to contain a filename with whitespaces. Rejected"
            );

            let extension_full_path = ext_dir.join(ext_fname);
            let digest = try_digest(extension_full_path.as_path()).with_context(|| {
                format!(
                    "Failed to get sha256 digest, while trying to read {}",
                    extension_full_path.display()
                )
            })?;

            anyhow::ensure!(
                digest == ext_sha,
                "sha256 differs for {}. Got {}",
                ext_fname,
                digest
            );
            valid_extensions.push(extension_full_path);
        }
    }
    Ok(valid_extensions)
}

pub async fn init_bottomless_replicator(
    path: impl AsRef<std::path::Path>,
    options: bottomless::replicator::Options,
) -> anyhow::Result<bottomless::replicator::Replicator> {
    tracing::debug!("Initializing bottomless replication");
    let path = path
        .as_ref()
        .to_str()
        .ok_or_else(|| anyhow::anyhow!("Invalid db path"))?
        .to_owned();
    let mut replicator = bottomless::replicator::Replicator::with_options(path, options).await?;

    match replicator.restore(None, None).await? {
        bottomless::replicator::RestoreAction::None => (),
        bottomless::replicator::RestoreAction::SnapshotMainDbFile => {
            replicator.new_generation();
            replicator.snapshot_main_db_file().await?;
            // Restoration process only leaves the local WAL file if it was
            // detected to be newer than its remote counterpart.
            replicator.maybe_replicate_wal().await?
        }
        bottomless::replicator::RestoreAction::ReuseGeneration(gen) => {
            replicator.set_generation(gen);
        }
    }

    Ok(replicator)
}

async fn start_primary(
    config: &Config,
    join_set: &mut JoinSet<anyhow::Result<()>>,
    idle_shutdown_layer: Option<IdleShutdownLayer>,
    stats: Stats,
    db_config_store: Arc<DatabaseConfigStore>,
    db_is_dirty: bool,
    snapshot_callback: SnapshotCallback,
) -> anyhow::Result<()> {
    let is_fresh_db = check_fresh_db(&config.db_path);
    let logger = Arc::new(ReplicationLogger::open(
        &config.db_path,
        config.max_log_size,
        config.max_log_duration.map(Duration::from_secs_f32),
        db_is_dirty,
        snapshot_callback,
    )?);

<<<<<<< HEAD
=======
    join_set.spawn(run_periodic_compactions(logger.clone()));

    #[cfg(feature = "bottomless")]
>>>>>>> 0b41f619
    let bottomless_replicator = if let Some(options) = &config.bottomless_replication {
        Some(Arc::new(std::sync::Mutex::new(
            init_bottomless_replicator(config.db_path.join("data"), options.clone()).await?,
        )))
    } else {
        None
    };

    // load dump is necessary
    let dump_loader = DumpLoader::new(
        config.db_path.clone(),
        logger.clone(),
        bottomless_replicator.clone(),
    )
    .await?;
    if let Some(ref path) = config.load_from_dump {
        if !is_fresh_db {
            anyhow::bail!("cannot load from a dump if a database already exists.\nIf you're sure you want to load from a dump, delete your database folder at `{}`", config.db_path.display());
        }
        dump_loader.load_dump(path.into()).await?;
    }

    let valid_extensions = validate_extensions(config.extensions_path.clone())?;

    let db_factory: Arc<_> = LibSqlDbFactory::new(
        config.db_path.clone(),
        &REPLICATION_METHODS,
        {
            let logger = logger.clone();
            let bottomless_replicator = bottomless_replicator.clone();
            move || ReplicationLoggerHookCtx::new(logger.clone(), bottomless_replicator.clone())
        },
        stats.clone(),
        db_config_store.clone(),
        valid_extensions,
        config.max_response_size,
    )
    .await?
    .throttled(MAX_CONCCURENT_DBS, Some(DB_CREATE_TIMEOUT))
    .into();

    if let Some(ref addr) = config.rpc_server_addr {
        join_set.spawn(run_rpc_server(
            *addr,
            config.rpc_server_tls,
            config.rpc_server_cert.clone(),
            config.rpc_server_key.clone(),
            config.rpc_server_ca_cert.clone(),
            db_factory.clone(),
            logger,
            idle_shutdown_layer.clone(),
        ));
    }

    run_service(
        db_factory,
        config,
        join_set,
        idle_shutdown_layer,
        stats,
        db_config_store,
    )
    .await?;

    Ok(())
}

async fn run_periodic_compactions(logger: Arc<ReplicationLogger>) -> anyhow::Result<()> {
    // calling `ReplicationLogger::maybe_compact()` is cheap if the compaction does not actually
    // take place, so we can affort to poll it very often for simplicity
    let mut interval = tokio::time::interval(Duration::from_millis(1000));
    interval.set_missed_tick_behavior(tokio::time::MissedTickBehavior::Delay);

    loop {
        interval.tick().await;
        let handle = tokio::task::spawn_blocking(enclose! {(logger) move || {
            logger.maybe_compact()
        }});
        handle
            .await
            .expect("Compaction task crashed")
            .context("Compaction failed")?;
    }
}

// Periodically check the storage used by the database and save it in the Stats structure.
// TODO: Once we have a separate fiber that does WAL checkpoints, running this routine
// right after checkpointing is exactly where it should be done.
async fn run_storage_monitor(db_path: PathBuf, stats: Stats) -> anyhow::Result<()> {
    let (_drop_guard, exit_notify) = std::sync::mpsc::channel::<Never>();
    let _ = tokio::task::spawn_blocking(move || {
        let duration = tokio::time::Duration::from_secs(60);
        loop {
            // because closing the last connection interferes with opening a new one, we lazily
            // initialize a connection here, and keep it alive for the entirety of the program. If we
            // fail to open it, we wait for `duration` and try again later.
            let ctx = &mut ();
            let maybe_conn = match open_db(&db_path, &TRANSPARENT_METHODS, ctx, Some(rusqlite::OpenFlags::SQLITE_OPEN_READ_ONLY)) {
                Ok(conn) => Some(conn),
                Err(e) => {
                    tracing::warn!("failed to open connection for storager monitor: {e}, trying again in {duration:?}");
                    None
                },
            };

            loop {
                if let Some(ref conn) = maybe_conn {
                    if let Ok(storage_bytes_used) =
                        conn.query_row("select sum(pgsize) from dbstat;", [], |row| {
                            row.get::<usize, u64>(0)
                        })
                    {
                        stats.set_storage_bytes_used(storage_bytes_used);
                    }
                }

                match exit_notify.recv_timeout(duration) {
                    Ok(_) => unreachable!(),
                    Err(RecvTimeoutError::Disconnected) => return,
                    Err(RecvTimeoutError::Timeout) => (),

                }

                if maybe_conn.is_none() {
                    break
                }
            }
        }
    }).await;

    Ok(())
}

fn sentinel_file_path(path: &Path) -> PathBuf {
    path.join(".sentinel")
}
/// initialize the sentinel file. This file is created at the beginning of the process, and is
/// deleted at the end, on a clean exit. If the file is present when we start the process, this
/// means that the database was not shutdown properly, and might need repair. This function return
/// `true` if the database is dirty and needs repair.
fn init_sentinel_file(path: &Path) -> anyhow::Result<bool> {
    let path = sentinel_file_path(path);
    if path.try_exists()? {
        return Ok(true);
    }

    std::fs::File::create(path)?;

    Ok(false)
}

pub async fn run_server(config: Config) -> anyhow::Result<()> {
    tracing::trace!("Backend: {:?}", config.backend);

    if config.bottomless_replication.is_some() {
        bottomless::static_init::register_bottomless_methods();
    }

    if let Some(soft_limit_mb) = config.soft_heap_limit_mb {
        tracing::warn!("Setting soft heap limit to {soft_limit_mb}MiB");
        unsafe {
            sqld_libsql_bindings::ffi::sqlite3_soft_heap_limit64(soft_limit_mb as i64 * 1024 * 1024)
        };
    }
    if let Some(hard_limit_mb) = config.hard_heap_limit_mb {
        tracing::warn!("Setting hard heap limit to {hard_limit_mb}MiB");
        unsafe {
            sqld_libsql_bindings::ffi::sqlite3_hard_heap_limit64(hard_limit_mb as i64 * 1024 * 1024)
        };
    }

    loop {
        if !config.db_path.exists() {
            std::fs::create_dir_all(&config.db_path)?;
        }
        let mut join_set = JoinSet::new();

        let (shutdown_sender, mut shutdown_receiver) = tokio::sync::mpsc::channel::<()>(1);

        join_set.spawn({
            let shutdown_sender = shutdown_sender.clone();
            async move {
                loop {
                    tokio::signal::ctrl_c()
                        .await
                        .expect("failed to listen to CTRL-C");
                    tracing::info!(
                        "received CTRL-C, shutting down gracefully... This may take some time"
                    );
                    shutdown_sender
                        .send(())
                        .await
                        .expect("failed to shutdown gracefully");
                }
            }
        });

        let db_is_dirty = init_sentinel_file(&config.db_path)?;

        let snapshot_exec = config.snapshot_exec.clone();
        let snapshot_callback: SnapshotCallback = Box::new(move |snapshot_file| {
            if let Some(exec) = snapshot_exec.as_ref() {
                let status = Command::new(exec).arg(snapshot_file).status()?;
                anyhow::ensure!(
                    status.success(),
                    "Snapshot exec process failed with status {status}"
                );
            }
            Ok(())
        });

        let idle_shutdown_layer = config
            .idle_shutdown_timeout
            .map(|d| IdleShutdownLayer::new(d, shutdown_sender.clone()));

        let stats = Stats::new(&config.db_path)?;

        let db_config_store = Arc::new(
            DatabaseConfigStore::load(&config.db_path).context("Could not load database config")?,
        );

        match config.writer_rpc_addr {
            Some(_) => {
                start_replica(
                    &config,
                    &mut join_set,
                    idle_shutdown_layer,
                    stats.clone(),
                    db_config_store,
                )
                .await?
            }
            None => {
                start_primary(
                    &config,
                    &mut join_set,
                    idle_shutdown_layer,
                    stats.clone(),
                    db_config_store,
                    db_is_dirty,
                    snapshot_callback,
                )
                .await?
            }
        }

        if config.heartbeat_url.is_some() {
            join_set.spawn(run_storage_monitor(config.db_path.clone(), stats));
        }

        let reset = HARD_RESET.clone();
        loop {
            tokio::select! {
                _ = reset.notified() => {
                    hard_reset(&config, join_set).await?;
                    break;
                },
                _ = shutdown_receiver.recv() => {
                    join_set.shutdown().await;
                    // clean shutdown, remove sentinel file
                    std::fs::remove_file(sentinel_file_path(&config.db_path))?;
                    return Ok(())
                }
                Some(res) = join_set.join_next() => {
                    res??;
                },
                else => return Ok(()),
            }
        }
    }
}<|MERGE_RESOLUTION|>--- conflicted
+++ resolved
@@ -442,12 +442,8 @@
         snapshot_callback,
     )?);
 
-<<<<<<< HEAD
-=======
     join_set.spawn(run_periodic_compactions(logger.clone()));
 
-    #[cfg(feature = "bottomless")]
->>>>>>> 0b41f619
     let bottomless_replicator = if let Some(options) = &config.bottomless_replication {
         Some(Arc::new(std::sync::Mutex::new(
             init_bottomless_replicator(config.db_path.join("data"), options.clone()).await?,
