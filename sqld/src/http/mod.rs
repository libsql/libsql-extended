pub mod db_factory;
<<<<<<< HEAD
mod dump;
mod h2c;
=======
>>>>>>> 93de94d4
mod hrana_over_http_1;
mod result_builder;
pub mod stats;
mod types;

<<<<<<< HEAD
use std::net::SocketAddr;
use std::path::PathBuf;
=======
>>>>>>> 93de94d4
use std::sync::Arc;

use anyhow::Context;
use axum::extract::{FromRef, FromRequest, FromRequestParts, State as AxumState};
use axum::http::request::Parts;
use axum::http::HeaderValue;
use axum::response::{Html, IntoResponse};
use axum::routing::{get, post};
use axum::Router;
use axum_extra::middleware::option_layer;
use base64::prelude::BASE64_STANDARD_NO_PAD;
use base64::Engine;
use hyper::{header, Body, Request, Response, StatusCode};
use serde::de::DeserializeOwned;
use serde::Serialize;
use serde_json::Number;
use tokio::sync::{mpsc, oneshot};
use tokio::task::JoinSet;
use tonic::transport::Server;
use tower_http::trace::DefaultOnResponse;
use tower_http::{compression::CompressionLayer, cors};
use tracing::{Level, Span};

use crate::auth::{Auth, Authenticated};
use crate::connection::Connection;
use crate::database::Database;
use crate::error::Error;
use crate::hrana;
use crate::http::types::HttpQuery;
use crate::namespace::{MakeNamespace, NamespaceStore};
use crate::net::Accept;
use crate::query::{self, Query};
use crate::query_analysis::{predict_final_state, State, Statement};
use crate::query_result_builder::QueryResultBuilder;
use crate::rpc::proxy::rpc::proxy_server::{Proxy, ProxyServer};
use crate::rpc::replication_log::rpc::replication_log_server::ReplicationLog;
use crate::rpc::ReplicationLogServer;
use crate::stats::Stats;
use crate::utils::services::idle_shutdown::IdleShutdownKicker;
use crate::version;

use self::db_factory::MakeConnectionExtractor;
use self::result_builder::JsonHttpPayloadBuilder;
use self::types::QueryObject;

impl TryFrom<query::Value> for serde_json::Value {
    type Error = Error;

    fn try_from(value: query::Value) -> Result<Self, Self::Error> {
        let value = match value {
            query::Value::Null => serde_json::Value::Null,
            query::Value::Integer(i) => serde_json::Value::Number(Number::from(i)),
            query::Value::Real(x) => {
                serde_json::Value::Number(Number::from_f64(x).ok_or_else(|| {
                    Error::DbValueError(format!(
                        "Cannot to convert database value `{x}` to a JSON number"
                    ))
                })?)
            }
            query::Value::Text(s) => serde_json::Value::String(s),
            query::Value::Blob(v) => serde_json::json!({
                "base64": BASE64_STANDARD_NO_PAD.encode(v),
            }),
        };

        Ok(value)
    }
}

/// Encodes a query response rows into json
#[derive(Debug, Serialize)]
struct RowsResponse {
    columns: Vec<String>,
    rows: Vec<Vec<serde_json::Value>>,
}

fn parse_queries(queries: Vec<QueryObject>) -> crate::Result<Vec<Query>> {
    let mut out = Vec::with_capacity(queries.len());
    for query in queries {
        let mut iter = Statement::parse(&query.q);
        let stmt = iter.next().transpose()?.unwrap_or_default();
        if iter.next().is_some() {
            return Err(Error::FailedToParse("found more than one command in a single statement string. It is allowed to issue only one command per string.".to_string()));
        }
        let query = Query {
            stmt,
            params: query.params.0,
            want_rows: true,
        };

        out.push(query);
    }

    match predict_final_state(State::Init, out.iter().map(|q| &q.stmt)) {
        State::Txn => {
            return Err(Error::QueryError(
                "interactive transaction not allowed in HTTP queries".to_string(),
            ))
        }
        State::Init => (),
        // maybe we should err here, but let's sqlite deal with that.
        State::Invalid => (),
    }

    Ok(out)
}

async fn handle_query<C: Connection>(
    auth: Authenticated,
    MakeConnectionExtractor(connection_maker): MakeConnectionExtractor<C>,
    Json(query): Json<HttpQuery>,
) -> Result<axum::response::Response, Error> {
    let batch = parse_queries(query.statements)?;

    let db = connection_maker.create().await?;

    let builder = JsonHttpPayloadBuilder::new();
    let (builder, _) = db.execute_batch_or_rollback(batch, auth, builder).await?;

    let res = (
        [(header::CONTENT_TYPE, "application/json")],
        builder.into_ret(),
    );
    Ok(res.into_response())
}

async fn show_console<F: MakeNamespace>(
    AxumState(AppState { enable_console, .. }): AxumState<AppState<F>>,
) -> impl IntoResponse {
    if enable_console {
        Html(std::include_str!("console.html")).into_response()
    } else {
        StatusCode::NOT_FOUND.into_response()
    }
}

async fn handle_health() -> Response<Body> {
    // return empty OK
    Response::new(Body::empty())
}

async fn handle_upgrade<F: MakeNamespace>(
    AxumState(AppState { upgrade_tx, .. }): AxumState<AppState<F>>,
    req: Request<Body>,
) -> impl IntoResponse {
    if !hyper_tungstenite::is_upgrade_request(&req) {
        return StatusCode::NOT_FOUND.into_response();
    }

    let (response_tx, response_rx) = oneshot::channel();
    let _: Result<_, _> = upgrade_tx
        .send(hrana::ws::Upgrade {
            request: req,
            response_tx,
        })
        .await;

    match response_rx.await {
        Ok(response) => response.into_response(),
        Err(_) => (
            StatusCode::SERVICE_UNAVAILABLE,
            "sqld was not able to process the HTTP upgrade",
        )
            .into_response(),
    }
}

async fn handle_version() -> Response<Body> {
    let version = version::version();
    Response::new(Body::from(version))
}

async fn handle_fallback() -> impl IntoResponse {
    (StatusCode::NOT_FOUND).into_response()
}

/// Router wide state that each request has access too via
/// axum's `State` extractor.
pub(crate) struct AppState<F: MakeNamespace> {
    auth: Arc<Auth>,
    namespaces: NamespaceStore<F>,
    upgrade_tx: mpsc::Sender<hrana::ws::Upgrade>,
    hrana_http_srv: Arc<hrana::http::Server<<F::Database as Database>::Connection>>,
    enable_console: bool,
    stats: Stats,
    disable_default_namespace: bool,
    disable_namespaces: bool,
    db_path: PathBuf,
}

impl<F: MakeNamespace> Clone for AppState<F> {
    fn clone(&self) -> Self {
        Self {
            auth: self.auth.clone(),
            namespaces: self.namespaces.clone(),
            upgrade_tx: self.upgrade_tx.clone(),
            hrana_http_srv: self.hrana_http_srv.clone(),
            enable_console: self.enable_console,
            stats: self.stats.clone(),
            disable_default_namespace: self.disable_default_namespace,
            disable_namespaces: self.disable_namespaces,
            db_path: self.db_path.clone(),
        }
    }
}

<<<<<<< HEAD
// TODO: refactor
#[allow(clippy::too_many_arguments)]
pub async fn run_http<M, S, P>(
    addr: SocketAddr,
    auth: Arc<Auth>,
    namespaces: Arc<NamespaceStore<M>>,
    upgrade_tx: mpsc::Sender<hrana::ws::Upgrade>,
    hrana_http_srv: Arc<hrana::http::Server<<M::Database as Database>::Connection>>,
    enable_console: bool,
    idle_shutdown_layer: Option<IdleShutdownLayer>,
    stats: Stats,
    proxy_service: P,
    replication_service: S,
    disable_default_namespace: bool,
    disable_namespaces: bool,
    db_path: PathBuf,
) -> anyhow::Result<()>
=======
pub struct UserApi<M: MakeNamespace, A, P, S> {
    pub auth: Arc<Auth>,
    pub http_acceptor: Option<A>,
    pub hrana_ws_acceptor: Option<A>,
    pub namespaces: NamespaceStore<M>,
    pub idle_shutdown_kicker: Option<IdleShutdownKicker>,
    pub stats: Stats,
    pub proxy_service: P,
    pub replication_service: S,
    pub disable_default_namespace: bool,
    pub disable_namespaces: bool,
    pub max_response_size: u64,
    pub enable_console: bool,
    pub self_url: Option<String>,
}

impl<M, A, P, S> UserApi<M, A, P, S>
>>>>>>> 93de94d4
where
    M: MakeNamespace,
    A: Accept,
    P: Proxy,
    S: ReplicationLog,
{
<<<<<<< HEAD
    let state = AppState {
        auth,
        upgrade_tx,
        hrana_http_srv,
        enable_console,
        stats,
        namespaces,
        disable_default_namespace,
        disable_namespaces,
        db_path,
    };

    tracing::info!("listening for HTTP requests on {addr}");

    fn trace_request<B>(req: &Request<B>, _span: &Span) {
        tracing::debug!("got request: {} {}", req.method(), req.uri());
    }

    macro_rules! handle_hrana {
        ($endpoint:expr, $version:expr, $encoding:expr,) => {{
            async fn handle_hrana<F: MakeNamespace>(
                AxumState(state): AxumState<AppState<F>>,
                MakeConnectionExtractor(connection_maker): MakeConnectionExtractor<
                    <F::Database as Database>::Connection,
                >,
                auth: Authenticated,
                req: Request<Body>,
            ) -> Result<Response<Body>, Error> {
                Ok(state
                    .hrana_http_srv
                    .handle_request(connection_maker, auth, req, $endpoint, $version, $encoding)
                    .await?)
            }
            handle_hrana
        }};
    }

    let app = Router::new()
        .route("/", post(handle_query))
        .route("/", get(handle_upgrade))
        .route("/version", get(handle_version))
        .route("/console", get(show_console))
        .route("/health", get(handle_health))
        .route("/dump", get(dump::handle_dump))
        .route("/v1/stats", get(stats::handle_stats))
        .route("/v1", get(hrana_over_http_1::handle_index))
        .route("/v1/execute", post(hrana_over_http_1::handle_execute))
        .route("/v1/batch", post(hrana_over_http_1::handle_batch))
        .route("/v2", get(crate::hrana::http::handle_index))
        .route(
            "/v2/pipeline",
            post(handle_hrana!(
                hrana::http::Endpoint::Pipeline,
                hrana::Version::Hrana2,
                hrana::Encoding::Json,
            )),
        )
        .route("/v3", get(crate::hrana::http::handle_index))
        .route(
            "/v3/pipeline",
            post(handle_hrana!(
                hrana::http::Endpoint::Pipeline,
                hrana::Version::Hrana3,
                hrana::Encoding::Json,
            )),
        )
        .route(
            "/v3/cursor",
            post(handle_hrana!(
                hrana::http::Endpoint::Cursor,
                hrana::Version::Hrana3,
                hrana::Encoding::Json,
            )),
        )
        .route("/v3-protobuf", get(crate::hrana::http::handle_index))
        .route(
            "/v3-protobuf/pipeline",
            post(handle_hrana!(
                hrana::http::Endpoint::Pipeline,
                hrana::Version::Hrana3,
                hrana::Encoding::Protobuf,
            )),
        )
        .route(
            "/v3-protobuf/cursor",
            post(handle_hrana!(
                hrana::http::Endpoint::Cursor,
                hrana::Version::Hrana3,
                hrana::Encoding::Protobuf,
            )),
        )
        .with_state(state);

    let layered_app = app
        .layer(option_layer(idle_shutdown_layer.clone()))
        .layer(
            tower_http::trace::TraceLayer::new_for_http()
                .on_request(trace_request)
                .on_response(
                    DefaultOnResponse::new()
                        .level(Level::DEBUG)
                        .latency_unit(tower_http::LatencyUnit::Micros),
                ),
        )
        .layer(CompressionLayer::new())
        .layer(
            cors::CorsLayer::new()
                .allow_methods(cors::AllowMethods::any())
                .allow_headers(cors::Any)
                .allow_origin(cors::Any),
        );
=======
    pub fn configure(self, join_set: &mut JoinSet<anyhow::Result<()>>) {
        let (hrana_accept_tx, hrana_accept_rx) = mpsc::channel(8);
        let (hrana_upgrade_tx, hrana_upgrade_rx) = mpsc::channel(8);
        let hrana_http_srv = Arc::new(hrana::http::Server::new(self.self_url.clone()));

        join_set.spawn({
            let namespaces = self.namespaces.clone();
            let auth = self.auth.clone();
            let idle_kicker = self
                .idle_shutdown_kicker
                .clone()
                .map(|isl| isl.into_kicker());
            let disable_default_namespace = self.disable_default_namespace;
            let disable_namespaces = self.disable_namespaces;
            let max_response_size = self.max_response_size;
            async move {
                hrana::ws::serve(
                    auth,
                    idle_kicker,
                    max_response_size,
                    hrana_accept_rx,
                    hrana_upgrade_rx,
                    namespaces,
                    disable_default_namespace,
                    disable_namespaces,
                )
                .await
                .context("Hrana server failed")
            }
        });
>>>>>>> 93de94d4

        join_set.spawn({
            let server = hrana_http_srv.clone();
            async move {
                server.run_expire().await;
                Ok(())
            }
        });

        if let Some(acceptor) = self.hrana_ws_acceptor {
            join_set.spawn(async move {
                hrana::ws::listen(acceptor, hrana_accept_tx).await;
                Ok(())
            });
        }

        if let Some(acceptor) = self.http_acceptor {
            let state = AppState {
                auth: self.auth,
                upgrade_tx: hrana_upgrade_tx,
                hrana_http_srv,
                enable_console: self.enable_console,
                stats: self.stats.clone(),
                namespaces: self.namespaces,
                disable_default_namespace: self.disable_default_namespace,
                disable_namespaces: self.disable_namespaces,
            };

            fn trace_request<B>(req: &Request<B>, _span: &Span) {
                tracing::debug!("got request: {} {}", req.method(), req.uri());
            }

            macro_rules! handle_hrana {
                ($endpoint:expr, $version:expr, $encoding:expr,) => {{
                    async fn handle_hrana<F: MakeNamespace>(
                        AxumState(state): AxumState<AppState<F>>,
                        MakeConnectionExtractor(connection_maker): MakeConnectionExtractor<
                            <F::Database as Database>::Connection,
                        >,
                        auth: Authenticated,
                        req: Request<Body>,
                    ) -> Result<Response<Body>, Error> {
                        Ok(state
                            .hrana_http_srv
                            .handle_request(
                                connection_maker,
                                auth,
                                req,
                                $endpoint,
                                $version,
                                $encoding,
                            )
                            .await?)
                    }
                    handle_hrana
                }};
            }

            let app = Router::new()
                .route("/", post(handle_query))
                .route("/", get(handle_upgrade))
                .route("/version", get(handle_version))
                .route("/console", get(show_console))
                .route("/health", get(handle_health))
                .route("/v1/stats", get(stats::handle_stats))
                .route("/v1", get(hrana_over_http_1::handle_index))
                .route("/v1/execute", post(hrana_over_http_1::handle_execute))
                .route("/v1/batch", post(hrana_over_http_1::handle_batch))
                .route("/v2", get(crate::hrana::http::handle_index))
                .route(
                    "/v2/pipeline",
                    post(handle_hrana!(
                        hrana::http::Endpoint::Pipeline,
                        hrana::Version::Hrana2,
                        hrana::Encoding::Json,
                    )),
                )
                .route("/v3", get(crate::hrana::http::handle_index))
                .route(
                    "/v3/pipeline",
                    post(handle_hrana!(
                        hrana::http::Endpoint::Pipeline,
                        hrana::Version::Hrana3,
                        hrana::Encoding::Json,
                    )),
                )
                .route(
                    "/v3/cursor",
                    post(handle_hrana!(
                        hrana::http::Endpoint::Cursor,
                        hrana::Version::Hrana3,
                        hrana::Encoding::Json,
                    )),
                )
                .route("/v3-protobuf", get(crate::hrana::http::handle_index))
                .route(
                    "/v3-protobuf/pipeline",
                    post(handle_hrana!(
                        hrana::http::Endpoint::Pipeline,
                        hrana::Version::Hrana3,
                        hrana::Encoding::Protobuf,
                    )),
                )
                .route(
                    "/v3-protobuf/cursor",
                    post(handle_hrana!(
                        hrana::http::Endpoint::Cursor,
                        hrana::Version::Hrana3,
                        hrana::Encoding::Protobuf,
                    )),
                )
                .with_state(state);

            let layered_app = app
                .layer(option_layer(self.idle_shutdown_kicker.clone()))
                .layer(
                    tower_http::trace::TraceLayer::new_for_http()
                        .on_request(trace_request)
                        .on_response(
                            DefaultOnResponse::new()
                                .level(Level::DEBUG)
                                .latency_unit(tower_http::LatencyUnit::Micros),
                        ),
                )
                .layer(CompressionLayer::new())
                .layer(
                    cors::CorsLayer::new()
                        .allow_methods(cors::AllowMethods::any())
                        .allow_headers(cors::Any)
                        .allow_origin(cors::Any),
                );

            // Merge the grpc based axum router into our regular http router
            let replication = ReplicationLogServer::new(self.replication_service);
            let write_proxy = ProxyServer::new(self.proxy_service);

            let grpc_router = Server::builder()
                .accept_http1(true)
                .add_service(tonic_web::enable(replication))
                .add_service(tonic_web::enable(write_proxy))
                .into_router();

            let router = layered_app.merge(grpc_router);

            let router = router.fallback(handle_fallback);
            let h2c = crate::h2c::H2cMaker::new(router);

            join_set.spawn(async move {
                hyper::server::Server::builder(acceptor)
                    .serve(h2c)
                    .await
                    .context("http server")?;
                Ok(())
            });
        }
    }
}

/// Axum authenticated extractor
#[tonic::async_trait]
impl<S> FromRequestParts<S> for Authenticated
where
    Arc<Auth>: FromRef<S>,
    S: Send + Sync,
{
    type Rejection = Error;

    async fn from_request_parts(parts: &mut Parts, state: &S) -> Result<Self, Self::Rejection> {
        let auth = <Arc<Auth> as FromRef<S>>::from_ref(state);

        let auth_header = parts.headers.get(hyper::header::AUTHORIZATION);
        let auth = auth.authenticate_http(auth_header)?;

        Ok(auth)
    }
}

impl<F: MakeNamespace> FromRef<AppState<F>> for Arc<Auth> {
    fn from_ref(input: &AppState<F>) -> Self {
        input.auth.clone()
    }
}

#[derive(Debug, Clone, Copy, Default)]
#[must_use]
pub struct Json<T>(pub T);

#[tonic::async_trait]
impl<S, T, B> FromRequest<S, B> for Json<T>
where
    T: DeserializeOwned,
    B: hyper::body::HttpBody + Send + 'static,
    B::Data: Send,
    B::Error: Into<Box<dyn std::error::Error + Send + Sync>>,
    S: Send + Sync,
{
    type Rejection = axum::extract::rejection::JsonRejection;

    async fn from_request(mut req: Request<B>, state: &S) -> Result<Self, Self::Rejection> {
        let headers = req.headers_mut();

        headers.insert(
            header::CONTENT_TYPE,
            HeaderValue::from_static("application/json"),
        );

        axum::Json::from_request(req, state)
            .await
            .map(|t| Json(t.0))
    }
}<|MERGE_RESOLUTION|>--- conflicted
+++ resolved
@@ -1,19 +1,11 @@
 pub mod db_factory;
-<<<<<<< HEAD
 mod dump;
-mod h2c;
-=======
->>>>>>> 93de94d4
 mod hrana_over_http_1;
 mod result_builder;
 pub mod stats;
 mod types;
 
-<<<<<<< HEAD
-use std::net::SocketAddr;
-use std::path::PathBuf;
-=======
->>>>>>> 93de94d4
+use std::path::Path;
 use std::sync::Arc;
 
 use anyhow::Context;
@@ -201,7 +193,7 @@
     stats: Stats,
     disable_default_namespace: bool,
     disable_namespaces: bool,
-    db_path: PathBuf,
+    path: Arc<Path>,
 }
 
 impl<F: MakeNamespace> Clone for AppState<F> {
@@ -215,30 +207,11 @@
             stats: self.stats.clone(),
             disable_default_namespace: self.disable_default_namespace,
             disable_namespaces: self.disable_namespaces,
-            db_path: self.db_path.clone(),
+            path: self.path.clone(),
         }
     }
 }
 
-<<<<<<< HEAD
-// TODO: refactor
-#[allow(clippy::too_many_arguments)]
-pub async fn run_http<M, S, P>(
-    addr: SocketAddr,
-    auth: Arc<Auth>,
-    namespaces: Arc<NamespaceStore<M>>,
-    upgrade_tx: mpsc::Sender<hrana::ws::Upgrade>,
-    hrana_http_srv: Arc<hrana::http::Server<<M::Database as Database>::Connection>>,
-    enable_console: bool,
-    idle_shutdown_layer: Option<IdleShutdownLayer>,
-    stats: Stats,
-    proxy_service: P,
-    replication_service: S,
-    disable_default_namespace: bool,
-    disable_namespaces: bool,
-    db_path: PathBuf,
-) -> anyhow::Result<()>
-=======
 pub struct UserApi<M: MakeNamespace, A, P, S> {
     pub auth: Arc<Auth>,
     pub http_acceptor: Option<A>,
@@ -253,129 +226,16 @@
     pub max_response_size: u64,
     pub enable_console: bool,
     pub self_url: Option<String>,
+    pub path: Arc<Path>,
 }
 
 impl<M, A, P, S> UserApi<M, A, P, S>
->>>>>>> 93de94d4
 where
     M: MakeNamespace,
     A: Accept,
     P: Proxy,
     S: ReplicationLog,
 {
-<<<<<<< HEAD
-    let state = AppState {
-        auth,
-        upgrade_tx,
-        hrana_http_srv,
-        enable_console,
-        stats,
-        namespaces,
-        disable_default_namespace,
-        disable_namespaces,
-        db_path,
-    };
-
-    tracing::info!("listening for HTTP requests on {addr}");
-
-    fn trace_request<B>(req: &Request<B>, _span: &Span) {
-        tracing::debug!("got request: {} {}", req.method(), req.uri());
-    }
-
-    macro_rules! handle_hrana {
-        ($endpoint:expr, $version:expr, $encoding:expr,) => {{
-            async fn handle_hrana<F: MakeNamespace>(
-                AxumState(state): AxumState<AppState<F>>,
-                MakeConnectionExtractor(connection_maker): MakeConnectionExtractor<
-                    <F::Database as Database>::Connection,
-                >,
-                auth: Authenticated,
-                req: Request<Body>,
-            ) -> Result<Response<Body>, Error> {
-                Ok(state
-                    .hrana_http_srv
-                    .handle_request(connection_maker, auth, req, $endpoint, $version, $encoding)
-                    .await?)
-            }
-            handle_hrana
-        }};
-    }
-
-    let app = Router::new()
-        .route("/", post(handle_query))
-        .route("/", get(handle_upgrade))
-        .route("/version", get(handle_version))
-        .route("/console", get(show_console))
-        .route("/health", get(handle_health))
-        .route("/dump", get(dump::handle_dump))
-        .route("/v1/stats", get(stats::handle_stats))
-        .route("/v1", get(hrana_over_http_1::handle_index))
-        .route("/v1/execute", post(hrana_over_http_1::handle_execute))
-        .route("/v1/batch", post(hrana_over_http_1::handle_batch))
-        .route("/v2", get(crate::hrana::http::handle_index))
-        .route(
-            "/v2/pipeline",
-            post(handle_hrana!(
-                hrana::http::Endpoint::Pipeline,
-                hrana::Version::Hrana2,
-                hrana::Encoding::Json,
-            )),
-        )
-        .route("/v3", get(crate::hrana::http::handle_index))
-        .route(
-            "/v3/pipeline",
-            post(handle_hrana!(
-                hrana::http::Endpoint::Pipeline,
-                hrana::Version::Hrana3,
-                hrana::Encoding::Json,
-            )),
-        )
-        .route(
-            "/v3/cursor",
-            post(handle_hrana!(
-                hrana::http::Endpoint::Cursor,
-                hrana::Version::Hrana3,
-                hrana::Encoding::Json,
-            )),
-        )
-        .route("/v3-protobuf", get(crate::hrana::http::handle_index))
-        .route(
-            "/v3-protobuf/pipeline",
-            post(handle_hrana!(
-                hrana::http::Endpoint::Pipeline,
-                hrana::Version::Hrana3,
-                hrana::Encoding::Protobuf,
-            )),
-        )
-        .route(
-            "/v3-protobuf/cursor",
-            post(handle_hrana!(
-                hrana::http::Endpoint::Cursor,
-                hrana::Version::Hrana3,
-                hrana::Encoding::Protobuf,
-            )),
-        )
-        .with_state(state);
-
-    let layered_app = app
-        .layer(option_layer(idle_shutdown_layer.clone()))
-        .layer(
-            tower_http::trace::TraceLayer::new_for_http()
-                .on_request(trace_request)
-                .on_response(
-                    DefaultOnResponse::new()
-                        .level(Level::DEBUG)
-                        .latency_unit(tower_http::LatencyUnit::Micros),
-                ),
-        )
-        .layer(CompressionLayer::new())
-        .layer(
-            cors::CorsLayer::new()
-                .allow_methods(cors::AllowMethods::any())
-                .allow_headers(cors::Any)
-                .allow_origin(cors::Any),
-        );
-=======
     pub fn configure(self, join_set: &mut JoinSet<anyhow::Result<()>>) {
         let (hrana_accept_tx, hrana_accept_rx) = mpsc::channel(8);
         let (hrana_upgrade_tx, hrana_upgrade_rx) = mpsc::channel(8);
@@ -406,7 +266,6 @@
                 .context("Hrana server failed")
             }
         });
->>>>>>> 93de94d4
 
         join_set.spawn({
             let server = hrana_http_srv.clone();
@@ -433,6 +292,7 @@
                 namespaces: self.namespaces,
                 disable_default_namespace: self.disable_default_namespace,
                 disable_namespaces: self.disable_namespaces,
+                path: self.path,
             };
 
             fn trace_request<B>(req: &Request<B>, _span: &Span) {
@@ -471,6 +331,7 @@
                 .route("/version", get(handle_version))
                 .route("/console", get(show_console))
                 .route("/health", get(handle_health))
+                .route("/dump", get(dump::handle_dump))
                 .route("/v1/stats", get(stats::handle_stats))
                 .route("/v1", get(hrana_over_http_1::handle_index))
                 .route("/v1/execute", post(hrana_over_http_1::handle_execute))
